--- conflicted
+++ resolved
@@ -11,11 +11,9 @@
 SparseArrays = "2f01184e-e22b-5df5-ae63-d93ebab69eaf"
 
 [compat]
-<<<<<<< HEAD
 KrylovKit = "0.8"
-=======
 NLsolve = "4"
->>>>>>> 788da448
+
 julia = "1.7"
 
 [extras]
